--- conflicted
+++ resolved
@@ -172,28 +172,17 @@
 
 #[cfg(test)]
 mod rule_tests {
-<<<<<<< HEAD
-    use crate::{ASCAError, RuleGroup};
-=======
-    use crate::{normalise, ASCAError};
->>>>>>> 5aa93c1d
+    use crate::{ASCAError, normalise, RuleGroup};
 
     use super::*;
     
     fn setup_rule(test_str: &str) -> Rule {
         use crate::{Lexer, Parser};
 
-<<<<<<< HEAD
-        let maybe_lex = Lexer::new(&test_str.chars().collect::<Vec<_>>(), 0, 0).get_line();
+        let maybe_lex = Lexer::new(&normalise(test_str).chars().collect::<Vec<_>>(),0 ,0).get_line();
         match maybe_lex {
             Ok(lexed) => {
                 match Parser::new(lexed, 0, 0).parse() {
-=======
-        let maybe_lex = Lexer::new(&normalise(test_str).chars().collect::<Vec<_>>(),0).get_line();
-        match maybe_lex {
-            Ok(lexed) => {
-                match Parser::new(lexed, 0).parse() {
->>>>>>> 5aa93c1d
                     Ok(rule) => return rule.unwrap(),
                     Err(e) => {
                         let rg = RuleGroup { name: String::new(), rule: vec![test_str.to_owned()], description: String::new() };
